--- conflicted
+++ resolved
@@ -813,13 +813,8 @@
 
 class SyncHistory(models.Model):
     """Centralized sync tracking for all CRM sources"""
-<<<<<<< HEAD
     crm_source = models.CharField(max_length=50)      # 'hubspot', 'salesforce', 'callrail', 'salesrabbit'
     sync_type = models.CharField(max_length=50)       # 'contacts', 'deals', 'calls', 'leads'
-=======
-    crm_source = models.CharField(max_length=50)      # 'hubspot', 'salesforce', 'callrail'
-    sync_type = models.CharField(max_length=50)       # 'contacts', 'deals', 'calls'
->>>>>>> 456f5b71
     status = models.CharField(max_length=20)          # 'running', 'success', 'failed', 'partial'
     records_processed = models.IntegerField(default=0)
     records_created = models.IntegerField(default=0)
@@ -840,7 +835,6 @@
         ]
 ```
 
-<<<<<<< HEAD
 ### **MANDATORY: Standard SyncHistory Implementation Pattern**
 
 **Every CRM sync engine MUST implement this exact pattern:**
@@ -852,11 +846,11 @@
 
 class StandardSyncEngine:
     """MANDATORY pattern for all CRM sync engines"""
-    
+
     def __init__(self, crm_source: str, entity_type: str):
         self.crm_source = crm_source    # e.g., 'callrail', 'salesrabbit', 'hubspot'
         self.entity_type = entity_type  # e.g., 'calls', 'leads', 'contacts'
-    
+
     async def get_last_sync_timestamp(self) -> Optional[datetime]:
         """STANDARD PATTERN: Get last successful sync timestamp from SyncHistory"""
         try:
@@ -868,50 +862,21 @@
                     status__in=['success', 'completed'], # Include successful syncs
                     end_time__isnull=False             # Only completed syncs
                 ).order_by('-end_time').first()
-                
+
                 return last_sync.end_time if last_sync else None
-            
+
             return await get_last_sync()
         except Exception as e:
             logger.error(f"Error getting last sync timestamp: {e}")
             return None
-    
+
     async def execute_sync(self, **kwargs) -> Dict[str, Any]:
         """STANDARD PATTERN: Execute sync with mandatory SyncHistory tracking"""
-        
+
         # Step 1: Create SyncHistory record at start
         sync_record = SyncHistory.objects.create(
             crm_source=self.crm_source,
             sync_type=self.entity_type,    # IMPORTANT: Use entity_type directly
-=======
-### **SyncHistory Usage Requirements**
-
-**Every CRM sync engine MUST:**
-
-1. **Create sync record at start** with status='running'
-2. **Update status to success/failed** upon completion
-3. **Store performance metrics** for monitoring
-4. **Use end_time for delta sync** timestamp calculation
-5. **Include configuration details** for debugging
-
-### **Standard SyncHistory Integration Pattern**
-
-```python
-class StandardSyncEngine:
-    """Template for all CRM sync engines"""
-    
-    def __init__(self, crm_source: str, sync_type: str):
-        self.crm_source = crm_source  # e.g., 'hubspot', 'callrail'
-        self.sync_type = sync_type    # e.g., 'contacts', 'calls'
-    
-    async def run_sync(self, **kwargs) -> Dict[str, Any]:
-        """Standardized sync execution with SyncHistory tracking"""
-        
-        # Step 1: Create SyncHistory record
-        sync_record = SyncHistory.objects.create(
-            crm_source=self.crm_source,
-            sync_type=self.sync_type,
->>>>>>> 456f5b71
             status='running',
             start_time=timezone.now(),
             configuration=kwargs
@@ -943,11 +908,7 @@
             sync_record.records_failed = stats['errors']
             sync_record.performance_metrics = {
                 'duration_seconds': (sync_record.end_time - sync_record.start_time).total_seconds(),
-<<<<<<< HEAD
                 'records_per_second': stats['total_processed'] / (sync_record.end_time - sync_record.start_time).total_seconds() if stats['total_processed'] > 0 else 0,
-=======
-                'records_per_second': stats['total_processed'] / (sync_record.end_time - sync_record.start_time).total_seconds(),
->>>>>>> 456f5b71
                 'success_rate': (stats['total_processed'] - stats['errors']) / stats['total_processed'] if stats['total_processed'] > 0 else 0
             }
             sync_record.save()
@@ -962,7 +923,6 @@
             sync_record.records_failed = stats.get('errors', 0)
             sync_record.save()
             
-<<<<<<< HEAD
             logger.error(f"{self.crm_source} {self.entity_type} sync failed: {e}")
             raise
 ```
@@ -993,12 +953,6 @@
 entity_name='calls'       # Should be 'sync_type'
 ```
 
-=======
-            logger.error(f"{self.crm_source} {self.sync_type} sync failed: {e}")
-            raise
-```
-
->>>>>>> 456f5b71
 ### **SyncHistory Compliance Validation**
 
 **Use this checklist to verify SyncHistory compliance for any CRM integration:**
@@ -1008,7 +962,6 @@
     """Validate that CRM sync engines properly use SyncHistory"""
     
     @staticmethod
-<<<<<<< HEAD
     def validate_sync_compliance(crm_source: str, entity_type: str) -> Dict[str, bool]:
         """Check if sync engine follows SyncHistory standards"""
         checks = {}
@@ -1021,8 +974,6 @@
         checks['has_sync_records'] = recent_syncs.exists()
         
         # Check 2: Status values are standard
-=======
-    def validate_sync_compliance(crm_source: str, sync_type: str) -> Dict[str, bool]:
         """Check if sync engine follows SyncHistory standards"""
         checks = {}
         
@@ -1034,27 +985,19 @@
         checks['has_sync_records'] = recent_syncs.exists()
         
         # Check 2: Status transitions are correct
->>>>>>> 456f5b71
         if recent_syncs.exists():
             latest_sync = recent_syncs.first()
             checks['proper_status'] = latest_sync.status in ['running', 'success', 'failed', 'partial']
             checks['has_end_time'] = latest_sync.end_time is not None if latest_sync.status != 'running' else True
             checks['has_performance_metrics'] = bool(latest_sync.performance_metrics) if latest_sync.status == 'success' else True
         
-<<<<<<< HEAD
         # Check 3: Field naming compliance
         valid_pattern = f"{crm_source}_{entity_type}"
         checks['correct_field_pattern'] = True  # This should be verified during code review
-=======
-        # Check 3: No orphaned sync_at fields in models
-        # This should be validated during code review
-        checks['no_redundant_sync_fields'] = True  # Manual verification required
->>>>>>> 456f5b71
         
         return checks
     
     @staticmethod
-<<<<<<< HEAD
     def validate_sync_engine_implementation(engine_class) -> List[str]:
         """Validate that sync engine follows mandatory patterns"""
         issues = []
@@ -1069,7 +1012,8 @@
             issues.append("Missing required import: SyncHistory")
         
         return issues
-=======
+
+    @staticmethod
     def get_sync_health_report(crm_source: str) -> Dict[str, Any]:
         """Generate health report for CRM sync"""
         last_24h = timezone.now() - timedelta(hours=24)
@@ -1125,7 +1069,6 @@
         'type': 'incremental' if last_sync else 'initial_full',
         'since_date': last_sync
     }
->>>>>>> 456f5b71
 ```
 
 ### 2. **Key Metrics**
