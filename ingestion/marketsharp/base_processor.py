from typing import List, Dict, Any, Tuple, Optional, Set
from django.db import transaction
from asgiref.sync import sync_to_async
from uuid import UUID
from datetime import datetime
from dateutil.parser import parse as parse_date
import logging
from enum import Enum
from dataclasses import dataclass
from functools import lru_cache

class FieldType(Enum):
    UUID = 'uuid'
    DATETIME = 'datetime'
    BOOLEAN = 'boolean'
    INTEGER = 'int'
    FLOAT = 'float'
    DECIMAL = 'decimal'
    STRING = 'string'

@dataclass
class ProcessingResult:
    total_processed: int = 0
    successful: int = 0
    failed: int = 0
    errors: List[str] = None

    def __post_init__(self):
        if self.errors is None:
            self.errors = []


@dataclass
class FieldMapping:
    xml_field: str
    model_field: str
    field_type: FieldType
    required: bool = False
    default: Any = None

    def __post_init__(self):
        if isinstance(self.field_type, str):
            self.field_type = FieldType(self.field_type)
        if self.required and self.default is not None:
            raise ValueError(f"Field {self.model_field} cannot be both required and have a default value")

class BaseProcessor:
    def __init__(self, logger: logging.Logger, data_processor):
        self.logger = logger
        self.data_processor = data_processor

    @staticmethod
    def is_valid_uuid(val: str) -> bool:
        if not val:
            return False
        try:
            UUID(val)
            return True
        except (ValueError, AttributeError):
            return False

    def parse_value(self, value: str, field_type: FieldType, field_name: str) -> Any:
        """Parse field value with enhanced type handling and validation."""
        if value is None:
            return None
            
        try:
            if field_type == FieldType.UUID:
                return UUID(value) if self.is_valid_uuid(value) else None
            elif field_type == FieldType.DATETIME:
                return parse_date(value) if value else None
            elif field_type == FieldType.BOOLEAN:
                return value.lower() == 'true' if value else False
            elif field_type == FieldType.INTEGER:
                return int(value) if value else None
            elif field_type == FieldType.FLOAT:
                return float(value) if value else None
            elif field_type == FieldType.DECIMAL:
                return float(value) if value else None
            elif field_type == FieldType.STRING:
                return value or ''
            return value
        except Exception as e:
            self.logger.warning(f"Failed to parse {field_name} ({field_type.value}): {str(e)}")
            return None

    @lru_cache(maxsize=100)
    def get_model_fields(self, model) -> Set[str]:
        """Cache model fields to improve performance."""
        return {field.name for field in model._meta.fields if not field.primary_key}

    def find_primary_key_mapping(self, field_mappings: Dict[str, FieldMapping]) -> Tuple[str, str]:
        # Debug logging to see what's in field_mappings
        #self.logger.info(f"Looking for primary key in field_mappings with keys: {list(field_mappings.keys())}")
        for key, mapping in field_mappings.items():
            #Sself.logger.info(f"  {key}: xml_field={mapping.xml_field}, model_field={mapping.model_field}")
        
        # First check for a field with key 'id' (this is the primary identifier)
        if 'id' in field_mappings:
            mapping = field_mappings['id']
            #self.logger.info(f"Found 'id' key mapping to model_field: {mapping.model_field}")
            return 'id', mapping.model_field
        
        # Fallback: look for fields mapped to 'id'
        for key, mapping in field_mappings.items():
            if mapping.model_field == 'id':
                #self.logger.info(f"Found model_field 'id' with key: {key}")
                return key, 'id'
        
<<<<<<< HEAD
        # If no primary key found, raise an error instead of returning None
        self.logger.error(f"No primary key mapping found. Available mappings: {field_mappings}")
        raise ValueError("No primary key mapping found. Expected a field with key 'id' in field_mappings")
=======
        # If no 'id' mapping found, look for any UUID field as fallback
        for key, mapping in field_mappings.items():
            if mapping.field_type == FieldType.UUID:
                return key, mapping.model_field
        
        # If no UUID field found, use the first mapping as fallback
        if field_mappings:
            first_key = next(iter(field_mappings))
            first_mapping = field_mappings[first_key]
            return first_key, first_mapping.model_field
        
        # This should never happen, but provide a safe fallback
        raise ValueError("No field mappings provided")
>>>>>>> 616f926f

    def extract_data(self, entry: Dict[str, Any], field_mappings: Dict[str, FieldMapping]) -> Tuple[Optional[UUID], Dict[str, Any]]:
        """Extract and validate data from a dictionary entry."""
        data = {}
        object_id = None
        has_required_fields = True
        
        # Find primary key mapping
        pk_key, pk_model_field = self.find_primary_key_mapping(field_mappings)

        for key, mapping in field_mappings.items():
            value = entry.get(mapping.xml_field)
            parsed_value = self.parse_value(value, mapping.field_type, key)

            if mapping.required and parsed_value is None:
                self.logger.error(f"Missing required field: {key}")
                has_required_fields = False
                continue

            data[mapping.model_field] = parsed_value if parsed_value is not None else mapping.default

            # Use the identified primary key field
            if key == pk_key:
                object_id = parsed_value

        return (object_id, data) if has_required_fields else (None, {})

    async def process_entries(
        self,
        entries: List[Dict[str, Any]],
        model,
        field_mappings: Dict[str, FieldMapping],
        batch_size: int
    ) -> int:
        """Process entries with enhanced error handling and metrics."""
        result = ProcessingResult(
            total_processed=len(entries),
            successful=0,
            failed=0,
            errors=[]
        )

        try:
            valid_records: List[Tuple[UUID, Dict[str, Any]]] = []
            record_ids: List[UUID] = []
            
            # Find primary key mapping with error handling
            try:
                pk_key, pk_model_field = self.find_primary_key_mapping(field_mappings)
                #self.logger.info(f"Using primary key mapping: {pk_key} -> {pk_model_field}")
            except Exception as e:
                #self.logger.error(f"Failed to find primary key mapping: {str(e)}")
                return 0

            # Process entries in chunks for better memory management
            for i in range(0, len(entries), batch_size):
                chunk = entries[i:i + batch_size]
                for entry in chunk:
                    object_id, data = self.extract_data(entry, field_mappings)
                    
                    if object_id and data:
                        valid_records.append((object_id, data))
                        record_ids.append(object_id)
                    else:
                        result.failed += 1

            if not valid_records:
                return result.successful

            # Fetch existing records using the correct primary key field
            filter_kwargs = {f"{pk_model_field}__in": record_ids}
            existing_records = await sync_to_async(lambda: set(
                model.objects.filter(**filter_kwargs).values_list(pk_model_field, flat=True)
            ))()

            # Prepare records for database operations
            records_to_insert = []
            records_to_update = []

            for object_id, data in valid_records:
                data[pk_model_field] = object_id  # Use the correct primary key field
                if object_id in existing_records:
                    records_to_update.append(model(**data))
                else:
                    records_to_insert.append(model(**data))

            # Perform database operations
            await self.bulk_operations(model, records_to_insert, records_to_update, batch_size)
            result.successful = len(valid_records)

        except Exception as e:
            #self.logger.error(f"Error processing entries: {str(e)}", exc_info=True)
            result.errors.append(str(e))
            raise

        return result.successful

    @sync_to_async
    def bulk_operations(self, model, records_to_insert, records_to_update, batch_size):
        """Perform bulk database operations with improved error handling."""
        with transaction.atomic():
            if records_to_insert:
                #self.logger.info(f"Inserting {len(records_to_insert)} new records")
                model.objects.bulk_create(
                    records_to_insert,
                    batch_size=batch_size,
                    ignore_conflicts=True
                )

            if records_to_update:
                #self.logger.info(f"Updating {len(records_to_update)} existing records")
                fields_to_update = list(self.get_model_fields(model))
                model.objects.bulk_update(
                    records_to_update,
                    fields=fields_to_update,
                    batch_size=batch_size
                )<|MERGE_RESOLUTION|>--- conflicted
+++ resolved
@@ -105,27 +105,23 @@
         for key, mapping in field_mappings.items():
             if mapping.model_field == 'id':
                 #self.logger.info(f"Found model_field 'id' with key: {key}")
-                return key, 'id'
-        
-<<<<<<< HEAD
-        # If no primary key found, raise an error instead of returning None
-        self.logger.error(f"No primary key mapping found. Available mappings: {field_mappings}")
-        raise ValueError("No primary key mapping found. Expected a field with key 'id' in field_mappings")
-=======
+                return key, 'id'        
         # If no 'id' mapping found, look for any UUID field as fallback
         for key, mapping in field_mappings.items():
             if mapping.field_type == FieldType.UUID:
+                self.logger.info(f"Using UUID field as primary key: {key} -> {mapping.model_field}")
                 return key, mapping.model_field
         
         # If no UUID field found, use the first mapping as fallback
         if field_mappings:
             first_key = next(iter(field_mappings))
             first_mapping = field_mappings[first_key]
+            self.logger.warning(f"No primary key or UUID field found, using first mapping: {first_key} -> {first_mapping.model_field}")
             return first_key, first_mapping.model_field
         
-        # This should never happen, but provide a safe fallback
+        # If no mappings provided at all, raise an error
+        self.logger.error(f"No field mappings provided. Available mappings: {field_mappings}")
         raise ValueError("No field mappings provided")
->>>>>>> 616f926f
 
     def extract_data(self, entry: Dict[str, Any], field_mappings: Dict[str, FieldMapping]) -> Tuple[Optional[UUID], Dict[str, Any]]:
         """Extract and validate data from a dictionary entry."""
